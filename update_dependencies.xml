<project name="Update Dependencies" default="update" xmlns:if="ant:if" xmlns:unless="ant:unless">
<<<<<<< HEAD
    <!--
    <property name="ideaVersion" value="142.3728.3"/>
    -->

    <property name="ideaVersion" value="141.1531.2"/>
=======
    <property name="ideaVersion" value="142.3926.4"/>
>>>>>>> 6d163a7a

    <property name="kotlin.bootstrap.locator" value="buildType:bt345,tag:bootstrap,status:SUCCESS"/>
    <property name="kotlin.bootstrap.locator.force" value="false"/>

    <property name="markdown.locator" value="buildType:IntelliJMarkdownParser_Build,status:SUCCESS"/>

    <property name="bootstrap.build.no.tests" value="false"/>

    <condition property="os.tag" value="win.zip">
        <os family="windows"/>
    </condition>

    <condition property="os.tag" value="mac.zip">
        <os family="mac"/>
    </condition>

    <condition property="os.tag" value="tar.gz">
        <and>
            <os family="unix"/>
            <not>
                <os family="mac"/>
            </not>
        </and>
    </condition>

    <condition property="kotlinc.executable.path" value="kotlinc.bat" else="kotlinc">
        <os family="windows"/>
    </condition>

    <property name="idea.dir" value="ideaSDK"/>
    <property name="idea.sdk.fetch.needed" value="true"/>

    <property name="dependencies.info.file" value="dependencies/dependencies.properties"/>

    <property file="${dependencies.info.file}" prefix="dependencies.info.prev"/>

    <target name="update" depends="fetch-third-party,fetch-annotations" description="Update dependencies">
        <execute_update_with_idea_maven_artifacts
            base.url="https://www.jetbrains.com/intellij-repository/releases/com/jetbrains/intellij/idea"
            idea.maven.version="${ideaVersion}"/>
    </target>

    <!-- deprecated -->
    <target name="jb_update" depends="fetch-third-party,fetch-annotations">
        <execute_update_with_idea_maven_artifacts
            base.url="https://www.jetbrains.com/intellij-repository/releases/com/jetbrains/intellij/idea"
            idea.maven.version="${ideaVersion}"/>
    </target>

    <target name="jb_update_continuous_141" depends="fetch-third-party,fetch-annotations">
        <execute_update_with_idea_maven_artifacts
            base.url="https://www.jetbrains.com/intellij-repository/snapshots/com/jetbrains/intellij/idea"
            idea.maven.version="141-SNAPSHOT"/>
    </target>

    <target name="jb_update_continuous_142" depends="fetch-third-party,fetch-annotations">
        <execute_update_with_idea_maven_artifacts
            base.url="https://www.jetbrains.com/intellij-repository/snapshots/com/jetbrains/intellij/idea"
            idea.maven.version="142-SNAPSHOT"/>
    </target>

    <!-- deprecated -->
    <target name="update_old" depends="fetch-third-party,fetch-annotations">
        <execute_update_with_id_resolve
            teamcity.server.url="https://teamcity.jetbrains.com"
            build.locator.request="buildType:bt410,status:SUCCESS,branch:idea/${ideaVersion}"/>
    </target>

    <!-- deprecated -->
    <target name="jb_update_old" depends="fetch-third-party,fetch-annotations">
        <execute_update_with_id_resolve
            teamcity.server.url="http://buildserver.labs.intellij.net"
            build.locator.request="buildType:bt3498,status:SUCCESS,branch:/idea/${ideaVersion}"/>
    </target>

    <!-- deprecated -->
    <target name="jb_update_continuous_139_old" depends="fetch-third-party,fetch-annotations">
        <execute_update_with_id_resolve
            teamcity.server.url="http://buildserver.labs.intellij.net"
            build.locator.request="buildType:ijplatform_IjPlatformMaster_IdeaTrunk_CommunityDist,status:SUCCESS"/>
    </target>

    <!-- deprecated -->
    <target name="jb_update_continuous_141_old" depends="fetch-third-party,fetch-annotations">
        <execute_update_with_id_resolve
            teamcity.server.url="http://buildserver.labs.intellij.net"
            build.locator.request="buildType:ijplatform_IjPlatform141_IdeaTrunk_CommunityDist,status:SUCCESS"/>
    </target>

    <!-- deprecated -->
    <target name="jb_update_continuous_142_old" depends="fetch-third-party,fetch-annotations">
        <execute_update_with_id_resolve
            teamcity.server.url="http://buildserver.labs.intellij.net"
            build.locator.request="buildType:bt662,status:SUCCESS"/>
    </target>

    <macrodef name="get-maven-library">
        <attribute name="prefix"/>
        <attribute name="lib"/>
        <attribute name="version"/>
        <attribute name="bin" default="true"/>
        <attribute name="src" default="true"/>
        <attribute name="server" default="http://repository.jetbrains.com/remote-repos"/>
        <attribute name="jar.name.base" default="@{lib}-@{version}"/>
        <attribute name="target.jar.name.base" default="@{jar.name.base}"/>
        <attribute name="path" default="@{prefix}/@{lib}/@{version}/@{jar.name.base}"/>
        <attribute name="download" default="dependencies/download"/>
        <attribute name="dependencies" default="dependencies"/>
        <sequential>
            <sequential if:true="@{bin}">
                <get src="@{server}/@{path}.jar" dest="@{download}/@{jar.name.base}.jar" usetimestamp="true"/>
                <copy file="@{download}/@{jar.name.base}.jar" tofile="@{dependencies}/@{target.jar.name.base}.jar" overwrite="true"/>
            </sequential>

            <sequential if:true="@{src}">
                <get src="@{server}/@{path}-sources.jar" dest="@{download}/@{jar.name.base}-sources.jar" usetimestamp="true"/>
                <copy file="@{download}/@{jar.name.base}-sources.jar" tofile="@{dependencies}/@{target.jar.name.base}-sources.jar"
                      overwrite="true"/>
            </sequential>
        </sequential>
    </macrodef>

    <macrodef name="get-ant-library">
        <attribute name="version"/>
        <attribute name="folderName"/>
        <sequential>
            <get src="http://archive.apache.org/dist/ant/binaries/apache-ant-@{version}-bin.tar.gz"
                 dest="dependencies/download/apache-ant-@{version}-bin.tar.gz" usetimestamp="true"/>

            <get src="http://archive.apache.org/dist/ant/source/apache-ant-@{version}-src.zip"
                 dest="dependencies/apache-ant-@{version}-src.zip" usetimestamp="true"/>

            <delete dir="dependencies/@{folderName}" failonerror="false"/>
            <untar src="dependencies/download/apache-ant-@{version}-bin.tar.gz" dest="dependencies" compression="gzip"/>
            <move file="dependencies/apache-ant-@{version}" tofile="dependencies/@{folderName}"/>
        </sequential>
    </macrodef>

    <target name="fetch-third-party">
        <mkdir dir="dependencies"/>
        <mkdir dir="dependencies/download"/>

        <!-- ProGuard -->
        <get-maven-library prefix="net/sf/proguard" lib="proguard-base" version="5.1" target.jar.name.base="proguard" src="false"/>
        <get-maven-library prefix="net/sf/proguard" lib="proguard-anttask" version="5.1" target.jar.name.base="proguard-anttask" src="false"/>

        <!-- JarJar -->
        <get src="http://jarjar.googlecode.com/files/jarjar-1.4.jar" dest="dependencies/download/jarjar-1.4.jar" usetimestamp="true"/>
        <copy file="dependencies/download/jarjar-1.4.jar" tofile="dependencies/jarjar.jar" overwrite="true"/>

        <!-- ant 1.8.2 -->
        <get-ant-library version="1.8.2" folderName="ant-1.8"/>

        <!-- dx.jar -->
        <property name="android-build-tools.zip" value="build-tools_r21.1.1-linux.zip"/>
        <get
            src="https://dl-ssl.google.com/android/repository/${android-build-tools.zip}"
            dest="dependencies/download/${android-build-tools.zip}"
            usetimestamp="true"/>
        <unzip src="dependencies/download/${android-build-tools.zip}" dest="dependencies"/>

        <property name="android-sources.tgz" value="dx.tar.gz"/>
        <get
            src="https://android.googlesource.com/platform/dalvik/+archive/android-5.0.0_r2/${android-sources.tgz}"
            dest="dependencies/download/${android-sources.tgz}"
            usetimestamp="true"/>
        <delete dir="dependencies/dx-src" failonerror="false"/>
        <untar src="dependencies/download/${android-sources.tgz}" dest="dependencies/dx-src" compression="gzip"/>

        <!-- jflex 1.4 -->
        <mkdir dir="dependencies/jflex"/>
        <get src="https://raw.github.com/JetBrains/intellij-community/master/tools/lexer/jflex-1.4/lib/JFlex.jar"
             dest="dependencies/jflex/JFlex.jar" usetimestamp="true"/>
        <get src="https://raw.github.com/JetBrains/intellij-community/master/tools/lexer/idea-flex.skeleton"
             dest="dependencies/jflex/idea-flex.skeleton" usetimestamp="true"/>

        <!-- jline -->
        <get-maven-library prefix="jline" lib="jline" version="2.12.1" target.jar.name.base="jline"/>

        <!-- jansi -->
        <get-maven-library prefix="org/fusesource/jansi" lib="jansi" version="1.11" target.jar.name.base="jansi"/>

        <!-- Guava 17 sources-->
        <get-maven-library prefix="com/google/guava" lib="guava" version="17.0" bin="false"/>

        <!-- ASM -->
        <get src="https://raw.github.com/JetBrains/intellij-community/master/lib/src/asm5-src.zip"
             dest="dependencies/asm5-src.zip"/>
        <!-- <get-asm-sources-and-rename-packages asm.version="5.0.1"/> -->

        <!-- Junit Sources -->
        <get-maven-library prefix="junit" lib="junit" version="4.12" bin="false"/>
        <get-maven-library prefix="org/hamcrest" lib="hamcrest-core" version="1.3" bin="false"/>

        <!-- Protocol Buffers -->
        <get-maven-library prefix="com/google/protobuf" lib="protobuf-java" version="2.5.0" bin="false"/>

        <!-- Android SDK platform -->
        <get_android_sdk version.full="21_r01" version.number="21" version.buildtools="21.1.1"/>

        <!-- CLI Parser -->
        <get-maven-library prefix="com/github/spullara/cli-parser" lib="cli-parser" version="1.1.1"/>

        <!-- Rhino -->
        <get-maven-library prefix="org/mozilla" lib="rhino" version="1.7.6"/>

        <!-- Closure Compiler -->
        <!-- A download url taken from http://code.google.com/p/closure-compiler/wiki/BinaryDownloads -->
        <get src="http://dl.google.com/closure-compiler/compiler-20131014.zip"
             dest="dependencies/download/closure-compiler.zip" usetimestamp="true"/>

        <delete file="dependencies/closure-compiler.jar" failonerror="false"/>
        <unzip src="dependencies/download/closure-compiler.zip" dest="dependencies">
            <patternset>
                <include name="compiler.jar"/>
            </patternset>
            <mapper type="merge" to="closure-compiler.jar"/>
        </unzip>

        <delete file="dependencies/android.jar" failonerror="false"/>
        <get src="http://dl-ssl.google.com/android/repository/android-19_r02.zip"
             dest="dependencies/download/android-sdk.zip" usetimestamp="true"/>
        <unzip src="dependencies/download/android-sdk.zip" dest="dependencies">
            <patternset>
                <include name="**/android.jar"/>
            </patternset>
            <mapper type="flatten"/>
        </unzip>

        <local name="download.bootstrap.compiler"/>
        <condition property="download.bootstrap.compiler">
            <or>
                <not>
                    <isset property="teamcity.version"/>
                </not>
                <and>
                    <istrue value="${kotlin.bootstrap.locator.force}"/>
                    <istrue value="${bootstrap.build.no.tests}"/>
                </and>
            </or>
        </condition>

        <sequential if:set="download.bootstrap.compiler">
            <!-- Download bootstrap compiler for local build -->
            <download_teamcity_artifact
                teamcity.server.url="https://teamcity.jetbrains.com"
                build.locator.request="${kotlin.bootstrap.locator}"
                artifact.path="kotlin-plugin-{build.number}.zip"
                dest="dependencies/download/bootstrap-compiler.zip"
                usetimestamp="true"/>

            <delete dir="dependencies/bootstrap-compiler" failonerror="false"/>
            <unzip src="dependencies/download/bootstrap-compiler.zip" dest="dependencies/bootstrap-compiler"/>
        </sequential>

        <sequential unless:set="download.bootstrap.compiler">
            <available file="dependencies/bootstrap-compiler/Kotlin" property="have.bootstrap.compiler"/>
            <fail message="Bootstrap compiler is expected to be downloaded to 'dependencies/bootstrap-compiler' by TeamCity" unless:set="have.bootstrap.compiler"/>
            <echo message="Bootstrap compiler found in 'dependencies/bootstrap-compiler'" if:set="have.bootstrap.compiler"/>

        </sequential>

        <local name="bootstrap.need.chmod"/>
        <condition property="bootstrap.need.chmod">
            <matches pattern="mac\.zip|tar\.gz" string="${os.tag}"/>
        </condition>

        <!-- Java can't manipulate permissions -->
        <exec executable="find" if:set="bootstrap.need.chmod">
            <arg value="dependencies/bootstrap-compiler/Kotlin/kotlinc/bin"/>
            <arg line="-name 'kotlin*' ! -name '*.bat' -exec chmod a+x '{}' ;"/>
        </exec>

        <download-or-build-markdown-parser/>
    </target>

    <macrodef name="get_android_sdk">
        <attribute name="version.full"/>
        <attribute name="version.number"/>
        <attribute name="version.buildtools"/>
        <sequential>
            <condition property="android.os.tag" value="windows">
                <os family="windows"/>
            </condition>

            <condition property="android.os.tag" value="macosx">
                <os family="mac"/>
            </condition>

            <condition property="android.os.tag" value="linux">
                <and>
                    <os family="unix"/>
                    <not>
                        <os family="mac"/>
                    </not>
                </and>
            </condition>

            <delete dir="dependencies/androidSDK" failonerror="false"/>
            <get
                src="https://dl-ssl.google.com/android/repository/android-@{version.full}.zip"
                dest="dependencies/android_sdk.zip" usetimestamp="true"/>

            <unzip src="dependencies/android_sdk.zip" dest="dependencies/androidSDK/platforms/android-@{version.number}/">
                <cutdirsmapper dirs="1"/>
            </unzip>

            <get
                src="https://dl-ssl.google.com/android/repository/build-tools_r@{version.buildtools}-${android.os.tag}.zip"
                dest="dependencies/android_buildtools.zip" usetimestamp="true"/>

            <unzip src="dependencies/android_buildtools.zip" dest="dependencies/androidSDK/build-tools/@{version.buildtools}/">
                <cutdirsmapper dirs="1"/>
            </unzip>

            <condition property="android.need.chmod">
                <not>
                    <equals arg1="${android.os.tag}" arg2="windows"/>
                </not>
            </condition>

            <exec executable="chmod" if:set="android.need.chmod">
                <arg value="a+x"/>
                <arg path="dependencies/androidSDK/build-tools/@{version.buildtools}/aapt"/>
                <arg path="dependencies/androidSDK/build-tools/@{version.buildtools}/aidl"/>
                <arg path="dependencies/androidSDK/build-tools/@{version.buildtools}/dx"/>
                <arg path="dependencies/androidSDK/build-tools/@{version.buildtools}/zipalign"/>
            </exec>
        </sequential>
    </macrodef>

    <macrodef name="build-protobuf-java-lite">
        <sequential>
            <exec executable="dependencies/bootstrap-compiler/Kotlin/kotlinc/bin/${kotlinc.executable.path}" failonerror="true">
                <arg value="-script"/>
                <arg value="generators/infrastructure/build-protobuf-lite.kts"/>
                <arg value="${basedir}/ideaSDK/lib/protobuf-2.5.0.jar"/>
                <arg value="${basedir}/dependencies/protobuf-2.5.0-lite.jar"/>
            </exec>
        </sequential>
    </macrodef>

    <macrodef name="download-or-build-markdown-parser">
        <sequential>
            <download_teamcity_artifact
                teamcity.server.url="https://teamcity.jetbrains.com"
                build.locator.request="${markdown.locator}"
                artifact.path="markdown_jar/markdown.jar"
                dest="dependencies/markdown.jar"
                usetimestamp="true"
                build.number.pattern="\d+\s-\sKotlin\s[\d\.]+"
                />

            <!-- When ABI version changes, the second build should compile markdown-parser manually instead of using the old version -->

            <exec executable="dependencies/bootstrap-compiler/Kotlin/kotlinc/bin/${kotlinc.executable.path}" failonerror="false"
                  resultproperty="markdown.abi.incompatible">
                <arg value="-cp"/>
                <arg value="dependencies/bootstrap-compiler/Kotlin/kotlinc/lib/kotlin-compiler.jar"/>
                <arg value="-script"/>
                <arg value="generators/infrastructure/check-library-abi-version.kts"/>
                <arg value="${basedir}/dependencies/markdown.jar"/>
                <arg value="${basedir}/dependencies/bootstrap-compiler/Kotlin/kotlinc/lib/kotlin-runtime.jar"/>
            </exec>

            <local name="markdown.need.recompile"/>
            <condition property="markdown.need.recompile">
                <not>
                    <equals arg1="${markdown.abi.incompatible}" arg2="0"/>
                </not>
            </condition>

            <sequential if:set="markdown.need.recompile">
                <echo message="Recompiling intellij-markdown manually"/>
                <length file="dependencies/markdown.jar" property="old.markdown.size"/>
                <echo message="Size of the incompatible jar: ${old.markdown.size} bytes"/>

                <get src="https://github.com/valich/intellij-markdown/archive/master.zip"
                     dest="dependencies/download/markdown-sources.zip" usetimestamp="true"/>

                <delete dir="dependencies/intellij-markdown-master" failonerror="false"/>
                <unzip src="dependencies/download/markdown-sources.zip" dest="dependencies"/>
                <exec executable="dependencies/bootstrap-compiler/Kotlin/kotlinc/bin/${kotlinc.executable.path}" failonerror="true">
                    <arg value="dependencies/intellij-markdown-master/src"/>
                    <arg value="-d"/>
                    <arg value="dependencies/intellij-markdown-master/out"/>
                </exec>

                <javac srcdir="dependencies/intellij-markdown-master/src"
                       destdir="dependencies/intellij-markdown-master/out" includeantruntime="false">
                    <classpath>
                        <path location="dependencies/bootstrap-compiler/Kotlin/kotlinc/lib/kotlin-runtime.jar"/>
                    </classpath>
                </javac>

                <delete file="dependencies/markdown.jar" failonerror="false"/>
                <jar jarfile="dependencies/markdown.jar">
                    <fileset dir="dependencies/intellij-markdown-master/out" includes="**"/>
                </jar>

                <echo message="Compilation of intellij-markdown finished"/>
                <length file="dependencies/markdown.jar" property="new.markdown.size"/>
                <echo message="Size of the new jar: ${new.markdown.size} bytes"/>
            </sequential>
        </sequential>
    </macrodef>

    <macrodef name="get-asm-sources-and-rename-packages">
        <attribute name="asm.version"/>
        <sequential>
            <!-- Download ASM sources -->
            <get-maven-library prefix="org/ow2/asm" lib="asm-debug-all" version="@{asm.version}" bin="false"/>

            <!-- Rename packages in the sources -->
            <delete dir="dependencies/download/asm-src" failonerror="false"/>
            <unzip src="dependencies/download/asm-debug-all-@{asm.version}-sources.jar" dest="dependencies/download/asm-src">
                <patternset>
                    <include name="**/*"/>
                </patternset>
            </unzip>

            <replaceregexp match="org\.objectweb\.asm" replace="org.jetbrains.org.objectweb.asm" flags="g">
                <fileset dir="dependencies/download/asm-src/">
                    <include name="**/*.java"/>
                </fileset>
            </replaceregexp>

            <move file="dependencies/download/asm-src/org/objectweb/asm"
                  tofile="dependencies/download/asm-src/org/jetbrains/org/objectweb/asm"/>

            <zip destfile="dependencies/jetbrains-asm-all-@{asm.version}-src.zip" basedir="dependencies/download/asm-src"/>
        </sequential>
    </macrodef>

    <macrodef name="execute_update_with_idea_maven_artifacts">
        <attribute name="base.url"/>
        <attribute name="idea.maven.version"/>

        <sequential>
            <loadresource property="execute.build.id">
                <url url="@{base.url}/BUILD/@{idea.maven.version}/BUILD-@{idea.maven.version}.txt"/>
            </loadresource>

            <local name="idea.already.downloaded"/>
            <condition property="idea.already.downloaded">
                <equals arg1="${dependencies.info.prev.idea.build.id}" arg2="${execute.build.id}"/>
            </condition>

            <echo message="IDEA build id: ${execute.build.id}. Already downloaded." if:set="idea.already.downloaded"/>

            <sequential unless:set="idea.already.downloaded">
                <echo message="IDEA build id: ${execute.build.id}, previous build id: ${dependencies.info.prev.idea.build.id}"/>
                <download_and_update_idea idea.maven.version="@{idea.maven.version}" base.repository.url="@{base.url}"/>

                <propertyfile file="${dependencies.info.file}">
                    <entry key="idea.build.id" value="${execute.build.id}"/>
                </propertyfile>
            </sequential>
        </sequential>
    </macrodef>

    <!-- deprecated -->
    <macrodef name="execute_update_with_id_resolve">
        <attribute name="teamcity.server.url"/>
        <attribute name="build.locator.request"/>

        <sequential>
            <loadresource property="execute.build.id">
                <url url="@{teamcity.server.url}/guestAuth/app/rest/builds/?locator=@{build.locator.request},count:1"/>
                <filterchain>
                    <tokenfilter>
                        <filetokenizer/>
                        <replaceregex pattern="^(.*)\sid=&quot;(\d+)&quot;(.*)$" replace="\2" flags="s"/>
                    </tokenfilter>
                </filterchain>
            </loadresource>

            <local name="idea.already.downloaded"/>
            <condition property="idea.already.downloaded">
                <equals arg1="${dependencies.info.prev.idea.build.id}" arg2="${execute.build.id}"/>
            </condition>

            <echo message="IDEA build id: ${execute.build.id}. Already downloaded." if:set="idea.already.downloaded"/>

            <sequential unless:set="idea.already.downloaded">
                <echo message="IDEA build id: ${execute.build.id}, previous build id: ${dependencies.info.prev.idea.build.id}"/>
                <execute_update base.url="@{teamcity.server.url}/guestAuth/app/rest/builds/id:${execute.build.id}"/>

                <propertyfile file="${dependencies.info.file}">
                    <entry key="idea.build.id" value="${execute.build.id}"/>
                </propertyfile>
            </sequential>
        </sequential>
    </macrodef>

    <macrodef name="download_teamcity_artifact">
        <attribute name="teamcity.server.url"/>
        <attribute name="build.locator.request"/>
        <attribute name="artifact.path"/>
        <attribute name="dest"/>
        <attribute name="usetimestamp"/>
        <attribute name="build.number.pattern" default="[\d\.]+"/>

        <sequential>
            <local name="artifact.build.id"/>

            <local name="build.request.url"/>
            <property name="build.request.url"
                      value="@{teamcity.server.url}/guestAuth/app/rest/builds/?locator=@{build.locator.request},count:1"/>

            <echo message="Requested URL ${build.request.url}"/>

            <loadresource property="artifact.build.id">
                <url url="${build.request.url}"/>
                <filterchain>
                    <tokenfilter>
                        <filetokenizer/>
                        <replaceregex pattern="^(.*)\sid=&quot;(\d+)&quot;(.*)$" replace="\2" flags="s"/>
                    </tokenfilter>
                </filterchain>
            </loadresource>

            <local name="processed.artifact.path"/>

            <local name="artifact.build.number"/>
            <loadresource property="artifact.build.number">
                <url url="${build.request.url}"/>
                <filterchain>
                    <tokenfilter>
                        <filetokenizer/>
                        <replaceregex pattern="^(.*)\snumber=&quot;(@{build.number.pattern})&quot;(.*)$" replace="\2" flags="s"/>
                    </tokenfilter>
                </filterchain>
            </loadresource>

            <loadresource property="processed.artifact.path">
                <string value="@{artifact.path}"/>
                <filterchain>
                    <replacestring from="{build.number}" to="${artifact.build.number}"/>
                </filterchain>
            </loadresource>

            <echo message="Build Number: ${artifact.build.number} Build Id: ${artifact.build.id}"/>

            <get
                src="@{teamcity.server.url}/guestAuth/app/rest/builds/id:${artifact.build.id}/artifacts/content/${processed.artifact.path}"
                dest="@{dest}" usetimestamp="@{usetimestamp}"/>
        </sequential>
    </macrodef>

    <macrodef name="configure_idea_sdk_dir">
        <attribute name="idea.dir"/>
        <attribute name="idea.sdk.fetch.needed"/>

        <attribute name="download.dir.intellij-core"/>
        <attribute name="download.dir.jps-standalone"/>

        <attribute name="download.file.archive.idea"/>
        <attribute name="download.file.archive.idea.win.only"/>

        <attribute name="download.file.archive.sources"/>
        <attribute name="download.file.archive.jps-build-test"/>

        <attribute name="core" default="@{idea.dir}/core"/>
        <attribute name="core-analysis" default="@{idea.dir}/core-analysis"/>
        <attribute name="jps" default="@{idea.dir}/jps"/>
        <attribute name="jps-test" default="@{jps}/test"/>
        <attribute name="sources" default="@{idea.dir}/sources"/>

        <sequential>
            <sequential if:true="@{idea.sdk.fetch.needed}">
                <delete dir="@{idea.dir}" failonerror="false">
                    <exclude name="config-idea/**"/>
                    <exclude name="system-idea/**"/>
                </delete>

                <local name="unpack.idea.sdk.windows"/>
                <condition property="unpack.idea.sdk.windows">
                    <or>
                        <matches pattern=".+\.win\.zip" string="${idea.archive.name}"/>
                        <istrue value="@{download.file.archive.idea.win.only}"/>
                    </or>
                </condition>

                <local name="unpack.idea.sdk.mac"/>
                <condition property="unpack.idea.sdk.mac">
                    <and>
                        <not>
                            <isset property="unpack.idea.sdk.windows"/>
                        </not>
                        <matches pattern=".+\.mac\.zip" string="${idea.archive.name}"/>
                    </and>
                </condition>

                <local name="unpack.idea.sdk.unix"/>
                <condition property="unpack.idea.sdk.unix">
                    <not>
                        <or>
                            <isset property="unpack.idea.sdk.windows"/>
                            <isset property="unpack.idea.sdk.mac"/>
                        </or>
                    </not>
                </condition>

                <unzip src="@{download.file.archive.idea}" dest="@{idea.dir}" if:set="unpack.idea.sdk.windows"/>

                <sequential if:set="unpack.idea.sdk.mac">
                    <unzip src="@{download.file.archive.idea}" dest="@{idea.dir}">
                        <cutdirsmapper dirs="2"/>
                    </unzip>
                    <!-- Java can't manipulate permissions -->
                    <exec executable="chmod">
                        <arg value="a+x"/>
                        <arg path="@{idea.dir}/bin/fsnotifier"/>
                        <arg path="@{idea.dir}/bin/inspect.sh"/>
                        <arg path="@{idea.dir}/bin/printenv.py"/>
                        <arg path="@{idea.dir}/bin/restarter"/>
                    </exec>
                </sequential>

                <sequential if:set="unpack.idea.sdk.unix">
                    <untar src="@{download.file.archive.idea}" dest="@{idea.dir}" compression="gzip">
                        <cutdirsmapper dirs="1"/>
                    </untar>
                    <!-- Java can't manipulate permissions -->
                    <exec executable="chmod">
                        <arg value="a+x"/>
                        <arg path="@{idea.dir}/bin/fsnotifier"/>
                        <arg path="@{idea.dir}/bin/fsnotifier64"/>
                        <arg path="@{idea.dir}/bin/inspect.sh"/>
                        <arg path="@{idea.dir}/bin/idea.sh"/>
                    </exec>
                </sequential>

                <!--
                     This one needs to be deleted because otherwise it gets onto the classpath
                     together with junit-4.10.jar and the classloading goes crazy that breaks
                     many nice features of IDEA including diffs in the test console.
                -->
                <delete file="@{idea.dir}/lib/junit.jar"/>

                <!--
                Plugin depends on newer runtime and reflect jar from our bootstrap compiler.
                Avoid depending on old runtime during build phase but attach original runtime when idea starts.
                -->
                <mkdir dir="@{idea.dir}/idea-kotlin-runtime"/>
                <move file="@{idea.dir}/lib/kotlin-runtime.jar" todir="@{idea.dir}/idea-kotlin-runtime" failonerror="false"/>
                <move file="@{idea.dir}/lib/kotlin-reflect.jar" todir="@{idea.dir}/idea-kotlin-runtime" failonerror="false"/>

                <delete dir="@{idea.dir}/plugins/Kotlin"/>

                <echo message="@{download.dir.intellij-core}/intellij-core-analysis.jar"/>

                <mkdir dir="@{core-analysis}"/>
                <copy file="@{download.dir.intellij-core}/intellij-core-analysis.jar"
                      tofile="@{core-analysis}/intellij-core-analysis.jar"
                      verbose="true"/>

                <mkdir dir="@{core}"/>
                <copy todir="@{core}" flatten="true" verbose="true">
                    <resources>
                        <file file="@{download.dir.intellij-core}/intellij-core.jar"/>
                        <file file="@{download.dir.intellij-core}/annotations.jar"/>
                        <file file="@{download.dir.intellij-core}/guava-17.0.jar"/>
                        <file file="@{download.dir.intellij-core}/picocontainer.jar"/>
                        <file file="@{download.dir.intellij-core}/trove4j.jar"/>

                        <file file="@{idea.dir}/lib/jdom.jar"/>
                        <file file="@{idea.dir}/lib/jna.jar"/>
                        <file file="@{idea.dir}/lib/log4j.jar"/>
                        <file file="@{idea.dir}/lib/xstream-1.4.3.jar"/>
                        <file file="@{idea.dir}/lib/xpp3-1.1.4-min.jar"/>
                        <file file="@{idea.dir}/lib/jsr166e.jar"/>
                        <file file="@{idea.dir}/lib/asm-all.jar"/>
                        <file file="@{idea.dir}/lib/snappy-in-java-0.3.1.jar"/>

                        <!-- TODO temporary workaround since util-rt is not packaged into intellij-core.jar -->
                        <file file="@{idea.dir}/lib/util.jar"/>
                    </resources>
                </copy>

                <mkdir dir="@{jps}"/>
                <copy todir="@{jps}" flatten="true" verbose="true">
                    <resources>
                        <file file="@{download.dir.jps-standalone}/groovy-jps-plugin.jar"/>
                        <file file="@{download.dir.jps-standalone}/groovy_rt.jar"/>
                        <file file="@{download.dir.jps-standalone}/jdom.jar"/>
                        <file file="@{download.dir.jps-standalone}/jgoodies-forms.jar"/>
                        <file file="@{download.dir.jps-standalone}/jna.jar"/>
                        <file file="@{download.dir.jps-standalone}/jps-builders.jar"/>
                        <file file="@{download.dir.jps-standalone}/jps-model.jar"/>
                        <file file="@{download.dir.jps-standalone}/log4j.jar"/>
                        <file file="@{download.dir.jps-standalone}/nanoxml-2.2.3.jar"/>
                        <file file="@{download.dir.jps-standalone}/protobuf-2.5.0.jar"/>
                        <file file="@{download.dir.jps-standalone}/trove4j.jar"/>
                        <file file="@{download.dir.jps-standalone}/ui-designer-jps-plugin.jar"/>
                        <file file="@{download.dir.jps-standalone}/util.jar"/>
                    </resources>
                </copy>

                <mkdir dir="@{jps-test}"/>
                <copy file="@{download.file.archive.jps-build-test}" tofile="@{jps-test}/jps-build-test.jar"/>

                <mkdir dir="@{sources}"/>
                <copy file="@{download.file.archive.sources}" tofile="@{sources}/sources.jar" overwrite="true"/>
            </sequential>

            <build-protobuf-java-lite/>
        </sequential>
    </macrodef>

    <macrodef name="download_and_update_idea">
        <attribute name="idea.maven.version"/>
        <attribute name="base.repository.url"/>

        <attribute name="download.dir" default="dependencies/idea"/>

        <sequential>
            <delete dir="@{download.dir}"/>
            <mkdir dir="@{download.dir}"/>

            <get src="@{base.repository.url}/ideaIC/@{idea.maven.version}/ideaIC-@{idea.maven.version}-sources.jar"
                 dest="@{download.dir}/ideaIC-@{idea.maven.version}-sources.jar" usetimestamp="true"/>

            <get src="@{base.repository.url}/ideaIC/@{idea.maven.version}/ideaIC-@{idea.maven.version}.zip"
                 dest="@{download.dir}/ideaIC-@{idea.maven.version}.zip" usetimestamp="true"/>

            <download_and_unzip
                dir="@{download.dir}/intellij-core-@{idea.maven.version}"
                url="@{base.repository.url}/intellij-core/@{idea.maven.version}/intellij-core-@{idea.maven.version}.zip"
                usetimestamp="true"/>

            <get src="@{base.repository.url}/jps-build-test/@{idea.maven.version}/jps-build-test-@{idea.maven.version}.jar"
                 dest="@{download.dir}/jps-build-test-@{idea.maven.version}.jar" usetimestamp="true"/>

            <download_and_unzip
                dir="@{download.dir}/jps-standalone-@{idea.maven.version}"
                url="@{base.repository.url}/jps-standalone/@{idea.maven.version}/jps-standalone-@{idea.maven.version}.zip"
                usetimestamp="true"/>

            <configure_idea_sdk_dir
                idea.dir="${idea.dir}"
                idea.sdk.fetch.needed="${idea.sdk.fetch.needed}"

                download.dir.intellij-core="@{download.dir}/intellij-core-@{idea.maven.version}"
                download.dir.jps-standalone="@{download.dir}/jps-standalone-@{idea.maven.version}"
                download.file.archive.idea="@{download.dir}/ideaIC-@{idea.maven.version}.zip"
                download.file.archive.idea.win.only="true"
                download.file.archive.sources="@{download.dir}/ideaIC-@{idea.maven.version}-sources.jar"
                download.file.archive.jps-build-test="@{download.dir}/jps-build-test-@{idea.maven.version}.jar"/>
        </sequential>
    </macrodef>

    <macrodef name="download_and_unzip">
        <attribute name="url"/>
        <attribute name="dir"/>
        <attribute name="usetimestamp"/>

        <sequential>
            <get src="@{url}" dest="@{dir}.zip" usetimestamp="@{usetimestamp}"/>

            <local name="need.unpack"/>
            <condition property="need.unpack">
                <not>
                    <available file="@{dir}" type="dir"/>
                </not>
            </condition>

            <unzip src="@{dir}.zip" dest="@{dir}" if:set="need.unpack"/>
            <echo message="Folder exist - so not unpacked @{dir}" unless:set="need.unpack"/>
        </sequential>
    </macrodef>

    <!-- deprecated -->
    <macrodef name="execute_update">
        <attribute name="base.url"/>

        <sequential>
            <loadresource property="idea.build.number">
                <url url="@{base.url}/artifacts/children"/>
                <filterchain>
                    <tokenfilter>
                        <filetokenizer/>

                        <replaceregex pattern="^(.*)ideaIC-([\w\.]+)\.win\.zip(.*)$" replace="\2" flags="s"/>
                    </tokenfilter>
                </filterchain>
            </loadresource>

            <property name="idea.archive.name" value="ideaIC-${idea.build.number}.${os.tag}"/>

            <echo message="IDEA build number: ${idea.build.number}"/>
            <echo message="IDEA archive file: ${idea.archive.name}"/>

            <property name="content.base.url" value="@{base.url}/artifacts/content"/>
            <property name="idea.download.dir" value="dependencies/idea" />
            <property name="jps.extracted.dir" value="${idea.download.dir}/standalone-jps"/>
            <property name="core.dir" value="${idea.download.dir}/core"/>

            <sequential if:true="${idea.sdk.fetch.needed}">
                <delete dir="${idea.download.dir}"/>
                <mkdir dir="${idea.download.dir}"/>

                <get src="${content.base.url}/jps/standalone-jps-IC-${idea.build.number}.zip"
                     dest="${idea.download.dir}/standalone-jps.zip"/>
                <unzip src="${idea.download.dir}/standalone-jps.zip"
                       dest="${jps.extracted.dir}"/>

                <delete file="${idea.download.dir}/${idea.archive.name}" failonerror="false"/>
                <get src="${content.base.url}/${idea.archive.name}"
                     dest="${idea.download.dir}/${idea.archive.name}"/>

                <get src="${content.base.url}/jps/jps-build-test-IC-${idea.build.number}.jar"
                     dest="${idea.download.dir}/jps-build-test.jar"
                     usetimestamp="true"/>

                <mkdir dir="${core.dir}"/>
                <get src="${content.base.url}/core/intellij-core.jar" dest="${core.dir}/intellij-core.jar"/>
                <get src="${content.base.url}/core/annotations.jar" dest="${core.dir}/annotations.jar"/>
                <get src="${content.base.url}/core/guava-17.0.jar" dest="${core.dir}/guava-17.0.jar"/>
                <get src="${content.base.url}/core/picocontainer.jar" dest="${core.dir}/picocontainer.jar"/>
                <get src="${content.base.url}/core/trove4j.jar" dest="${core.dir}/trove4j.jar"/>

                <get src="${content.base.url}/core/intellij-core-analysis.jar" dest="${core.dir}/intellij-core-analysis.jar"/>

                <delete file="${idea.download.dir}/idea-sdk-sources.jar" failonerror="false"/>
                <get src="${content.base.url}/sources.jar" dest="${idea.download.dir}/idea-sdk-sources.jar"/>
            </sequential>

            <configure_idea_sdk_dir
                idea.dir="${idea.dir}"
                idea.sdk.fetch.needed="${idea.sdk.fetch.needed}"

                download.dir.intellij-core="${core.dir}"
                download.dir.jps-standalone="${jps.extracted.dir}"
                download.file.archive.idea="${idea.download.dir}/${idea.archive.name}"
                download.file.archive.idea.win.only="false"
                download.file.archive.sources="${idea.download.dir}/idea-sdk-sources.jar"
                download.file.archive.jps-build-test="${idea.download.dir}/jps-build-test.jar"/>
        </sequential>
    </macrodef>

    <!--
    Currently we use empty annotations.
    Future options are:
      - Drop the target when will be sure that custom annotations are unneeded
      - Fill the target with downloading correct annotations
    -->
    <target name="fetch-annotations"/>

    <target name="get_android_studio">
        <condition property="android.os.tag" value="windows">
            <os family="windows"/>
        </condition>

        <condition property="android.os.tag" value="mac">
            <os family="mac"/>
        </condition>

        <condition property="android.os.tag" value="linux">
            <and>
                <os family="unix"/>
                <not>
                    <os family="mac"/>
                </not>
            </and>
        </condition>

        <local name="have.android.version"/>
        <condition property="have.android.version">
            <and>
                <isset property="android.version"/>
                <isset property="android.build.version"/>
            </and>
        </condition>

        <sequential unless:set="have.android.version">
            <loadresource property="android.version">
                <url url="http://tools.android.com/download/studio/canary/latest"/>
                <filterchain>
                    <tokenfilter>
                        <filetokenizer/>
                        <replaceregex
                            pattern="^(.*)https?://dl\.google\.com/dl/android/studio/ide-zips/([\d\.]+)/android-studio-ide(.*)$"
                            replace="\2" flags="s"/>
                    </tokenfilter>
                </filterchain>
            </loadresource>
            <loadresource property="android.build.version">
                <url url="http://tools.android.com/download/studio/canary/latest"/>
                <filterchain>
                    <tokenfilter>
                        <filetokenizer/>
                        <replaceregex
                            pattern="^(.*)https?://dl\.google\.com/dl/android/studio/ide-zips/[\d\.]+/android-studio-ide-([\d\.]+)-(.*)$"
                            replace="\2" flags="s"/>
                    </tokenfilter>
                </filterchain>
            </loadresource>
        </sequential>

        <echo message="Download android studio: ${android.version} ${android.build.version}"/>

        <property name="android.file.name" value="android-studio-ide-${android.build.version}-${android.os.tag}.zip"/>
        <property name="android.studio.url"
                  value="http://dl.google.com/dl/android/studio/ide-zips/${android.version}/${android.file.name}"/>
        <property name="android.destination.dir" value="android-studio/sdk"/>

        <mkdir dir="dependencies/download"/>

        <get src="${android.studio.url}" dest="dependencies/download" usetimestamp="true"/>

        <delete dir="${android.destination.dir}" failonerror="false" includeemptydirs="true">
            <exclude name="config/**"/>
            <exclude name="system/**"/>
        </delete>

        <unzip src="dependencies/download/${android.file.name}" dest="${android.destination.dir}">
            <cutdirsmapper dirs="1"/>
        </unzip>

        <local name="android.studio.mac"/>
        <condition property="android.studio.mac">
            <matches pattern=".+mac\.zip" string="${android.file.name}"/>
        </condition>

        <local name="android.studio.linux"/>
        <condition property="android.studio.linux">
            <matches pattern=".+linux\.zip" string="${android.file.name}"/>
        </condition>

        <exec executable="chmod" if:set="android.studio.mac">
            <arg value="a+x"/>
            <arg path="${android.destination.dir}/bin/fsnotifier"/>
            <arg path="${android.destination.dir}/bin/inspect.sh"/>
            <arg path="${android.destination.dir}/bin/printenv.py"/>
            <arg path="${android.destination.dir}/bin/update_studio.sh"/>
        </exec>

        <exec executable="chmod" if:set="android.studio.linux">
            <arg value="a+x"/>
            <arg path="${android.destination.dir}/bin/fsnotifier"/>
            <arg path="${android.destination.dir}/bin/fsnotifier64"/>
            <arg path="${android.destination.dir}/bin/inspect.sh"/>
            <arg path="${android.destination.dir}/bin/studio.sh"/>
            <arg path="${android.destination.dir}/bin/update_studio.sh"/>
        </exec>
    </target>
</project><|MERGE_RESOLUTION|>--- conflicted
+++ resolved
@@ -1,13 +1,9 @@
 <project name="Update Dependencies" default="update" xmlns:if="ant:if" xmlns:unless="ant:unless">
-<<<<<<< HEAD
     <!--
-    <property name="ideaVersion" value="142.3728.3"/>
+    <property name="ideaVersion" value="142.3926.4"/>
     -->
 
     <property name="ideaVersion" value="141.1531.2"/>
-=======
-    <property name="ideaVersion" value="142.3926.4"/>
->>>>>>> 6d163a7a
 
     <property name="kotlin.bootstrap.locator" value="buildType:bt345,tag:bootstrap,status:SUCCESS"/>
     <property name="kotlin.bootstrap.locator.force" value="false"/>
